--- conflicted
+++ resolved
@@ -34,11 +34,8 @@
 service_identity = "*"
 pexpect = "*"
 intervaltree = "*"
-<<<<<<< HEAD
 tqdm = "*"
-=======
 structlog = "*"
->>>>>>> 20d30a35
 
 [requires]
 python_version = "3.6"