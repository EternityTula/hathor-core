--- conflicted
+++ resolved
@@ -182,19 +182,12 @@
         self.peer_timestamp = tips.timestamp
 
         # Exponential search to find an interval.
-<<<<<<< HEAD
-        cur = tips.timestamp
+        latest_timestamp = yield self.manager.get_latest_timestamp()
+        cur = min(latest_timestamp, tips.timestamp)
         local_merkle_tree, _ = yield self.get_merkle_tree(cur)
         step = 1
         while tips.merkle_tree != local_merkle_tree:
-            if cur == self.manager.first_timestamp:
-=======
-        cur = min(self.manager.tx_storage.latest_timestamp, tips.timestamp)
-        local_merkle_tree, _ = self.get_merkle_tree(cur)
-        step = 1
-        while tips.merkle_tree != local_merkle_tree:
-            if cur <= self.manager.tx_storage.first_timestamp:
->>>>>>> 43637d22
+            if cur <= self.manager.first_timestamp:
                 raise Exception('Should never happen.')
             cur = max(cur - step, self.manager.first_timestamp)
             tips = yield self.get_peer_tips(cur)
@@ -263,23 +256,6 @@
         :param timestamp: Timestamp to be synced
         :type timestamp: int
         """
-<<<<<<< HEAD
-        # print('Syncing at {}'.format(timestamp))
-        pending = []
-        offset = 0
-        while True:
-            tips = yield self.get_peer_tips(timestamp, include_hashes=True, offset=offset)
-            for h in tips.hashes:
-                if not self.manager.transaction_exists_by_hash_bytes(h):
-                    pending.append(self.get_data(h))
-            if not tips.has_more:
-                break
-            offset += len(tips.hashes)
-        for deferred in pending:
-            yield deferred
-        return tips.next_timestamp
-=======
->>>>>>> 43637d22
 
     @inlineCallbacks
     def _next_step(self):
@@ -557,6 +533,7 @@
         payload = base64.b64encode(tx.get_struct()).decode('ascii')
         self.send_message(ProtocolMessages.DATA, '{}:{}'.format(payload_type, payload))
 
+    @inlineCallbacks
     def handle_data(self, payload):
         """ Handle a received DATA message.
         """
@@ -575,12 +552,8 @@
             # We just got the data of a genesis tx/block. What should we do?
             # Will it reduce peer reputation score?
             return
-<<<<<<< HEAD
-        self.manager.on_new_tx(tx)
-=======
-        tx.storage = self.protocol.node.tx_storage
-        result = self.manager.on_new_tx(tx, conn=self.protocol)
->>>>>>> 43637d22
+
+        result = yield self.manager.on_new_tx(tx)
 
         key = 'get-data-{}'.format(tx.hash.hex())
         deferred = self.deferred_by_key.pop(key, None)
