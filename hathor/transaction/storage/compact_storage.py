--- conflicted
+++ resolved
@@ -32,14 +32,10 @@
         self.re_pattern = re.compile(filename_pattern)
         self.create_subfolders(self.path, settings.STORAGE_SUBFOLDERS)
 
-<<<<<<< HEAD
     def __repr__(self):
         return '{}({})'.format(self.__class__.__name__, repr(self.path))
 
-    def create_subfolders(self, path: str, num_subfolders: int):
-=======
     def create_subfolders(self, path: str, num_subfolders: int) -> None:
->>>>>>> 20d30a35
         """ Create subfolders in the main tx storage folder.
 
         :param path: the main tx storage folder
