# encoding: utf-8

import base64
import datetime
import struct
import time
import weakref
from _hashlib import HASH
from abc import ABC, abstractclassmethod, abstractmethod
from math import inf, log
from typing import TYPE_CHECKING, Any, Callable, ClassVar, Dict, Iterator, List, Optional, Tuple, Type

from hathor import protos
from hathor.conf import HathorSettings
from hathor.transaction import hashes
from hathor.transaction.exceptions import (
    DuplicatedParents,
    IncorrectParents,
    ParentDoesNotExist,
    PowError,
    TimestampError,
    TxValidationError,
)
from hathor.transaction.transaction_metadata import TransactionMetadata
from hathor.transaction.util import int_to_bytes, unpack, unpack_len

if TYPE_CHECKING:
    from hathor.transaction.storage import TransactionStorage  # noqa: F401

settings = HathorSettings()

MAX_NONCE = 2**32
MAX_NUM_INPUTS = MAX_NUM_OUTPUTS = 256

MAX_OUTPUT_VALUE = 2**63  # max value (inclusive) that is possible to encode: 9223372036854775808 ~= 9.22337e+18
_MAX_OUTPUT_VALUE_32 = 2**31 - 1  # max value (inclusive) before having to use 8 bytes: 2147483647 ~= 2.14748e+09

_INPUT_SIZE_BYTES = 32  # 256 bits

# H = unsigned short (2 bytes), d = double(8), f = float(4), I = unsigned int (4),
# Q = unsigned long long int (64), B = unsigned char (1 byte)

# Version (H), token uids len (B) and inputs len (B), outputs len (B).
_FUNDS_FORMAT_STRING = '!HBBB'  # Update code below if this changes.

# Weight (d), timestamp (I), and parents len (B)
_GRAPH_FORMAT_STRING = '!dIB'  # Update code below if this changes.

# Version (H), inputs len (B), and outputs len (B), token uids len (B).
# H = unsigned short (2 bytes)
_SIGHASH_ALL_FORMAT_STRING = '!HBBB'

# tx should have 2 parents, both other transactions
_TX_PARENTS_TXS = 2
_TX_PARENTS_BLOCKS = 0

# blocks have 3 parents, 2 txs and 1 block
_BLOCK_PARENTS_TXS = 2
_BLOCK_PARENTS_BLOCKS = 1


def sum_weights(w1: float, w2: float) -> float:
    return aux_calc_weight(w1, w2, 1)


def sub_weights(w1: float, w2: float) -> float:
    if w1 == w2:
        return 0
    return aux_calc_weight(w1, w2, -1)


def aux_calc_weight(w1: float, w2: float, multiplier: int) -> float:
    a = max(w1, w2)
    b = min(w1, w2)
    if b == 0:
        # Zero is a special acc_weight.
        # We could use float('-inf'), but it is not serializable.
        return a
    return a + log(1 + 2**(b - a) * multiplier, 2)


class BaseTransaction(ABC):
    """Hathor base transaction"""

<<<<<<< HEAD
    hash_algorithm_class: Type[hashes.BaseHashAlgorithm]
    NONCE_SIZE: ClassVar[int]
=======
    # Even though nonce is serialized with different sizes for tx and blocks
    # the same size is used for hashes to enable mining algorithm compatibility
    SERIALIZATION_NONCE_SIZE: ClassVar[int]
    HASH_NONCE_SIZE = 16
    HEX_BASE = 16
>>>>>>> c9803a14

    def __init__(self, nonce: int = 0, timestamp: Optional[int] = None, version: int = 1, weight: float = 0,
                 inputs: Optional[List['TxInput']] = None, outputs: Optional[List['TxOutput']] = None,
                 parents: Optional[List[bytes]] = None, tokens: Optional[List[bytes]] = None,
                 hash: Optional[bytes] = None, storage: Optional['TransactionStorage'] = None,
                 is_block: bool = True) -> None:
        """
            Nonce: nonce used for the proof-of-work
            Timestamp: moment of creation
            Version: version when it was created
            Weight: different for transactions and blocks
            Outputs: all outputs that are being created
            Parents: transactions you are confirming (2 transactions and 1 block - in case of a block only)
            Tokens: list of token uids in this transaction
        """
        self.nonce = nonce
        self.timestamp = timestamp or int(time.time())
        self.version = version
        self.weight = weight
        self.inputs = inputs or []
        self.outputs = outputs or []
        self.parents = parents or []
        self.tokens = tokens or []
        self.storage = storage
        self.hash = hash  # Stored as bytes.
        self.is_block = is_block
        self.update_hash_algorithm()

    def __repr__(self) -> str:
        class_name = type(self).__name__
        return ('%s(nonce=%d, timestamp=%s, version=%s, weight=%f, inputs=%s, outputs=%s, parents=%s, '
                'hash=%s, storage=%s)' %
                (class_name, self.nonce, self.timestamp, self.version, self.weight,
                 repr(self.inputs), repr(self.outputs), repr(self.parents), self.hash_hex, repr(self.storage)))

    def __str__(self) -> str:
        class_name = 'Block' if self.is_block else 'Transaction'
        return ('%s(nonce=%d, timestamp=%s, version=%s, weight=%f, hash=%s)' % (class_name, self.nonce, self.timestamp,
                self.version, self.weight, self.hash_hex))

    def update_hash_algorithm(self) -> None:
        """ Update `self.hash_algorithm` according to our version.
        """
        if self.version == 1:
            self.hash_algorithm_class = hashes.SHA256dHash
        elif self.version == 2:
            self.hash_algorithm_class = hashes.ScryptHash
        else:
            raise ValueError('Invalid version')

    def get_fields_from_struct(self, struct_bytes: bytes) -> bytes:
        """ Gets all common fields for a Transaction and a Block from a buffer.

        :param struct_bytes: Bytes of a serialized transaction
        :type struct_bytes: bytes

        :return: A buffer containing the remaining struct bytes
        :rtype: bytes

        :raises ValueError: when the sequence of bytes is incorect
        """
        buf = self.get_funds_fields_from_struct(struct_bytes)
        buf = self.get_graph_fields_from_struct(buf)
        return buf

    @classmethod
    @abstractmethod
    def create_from_struct(cls, struct_bytes: bytes,
                           storage: Optional['TransactionStorage'] = None) -> 'BaseTransaction':
        """ Create a transaction from its bytes.

        :param struct_bytes: Bytes of a serialized transaction
        :type struct_bytes: bytes

        :return: A transaction or a block, depending on the class `cls`

        :raises ValueError: when the sequence of bytes is incorrect
        """
        raise NotImplementedError

    @abstractclassmethod
    def create_from_proto(cls, tx_proto: protos.BaseTransaction,
                          storage: Optional['TransactionStorage'] = None) -> 'BaseTransaction':
        """ Create a Transaction from a protobuf Transaction object.

        :param transaction_proto: Protobuf transaction object
        :type transaction_proto: :py:class:`hathor.protos.Transaction`

        :return: A transaction or a block, depending on the class `cls`
        :rtype :py:class:`hathor.transaction.BaseTransaction`
        """
        raise NotImplementedError

    def __eq__(self, other: object) -> bool:
        """Two transactions are equal when their hash matches

        :raises NotImplement: when one of the transactions do not have a calculated hash
        """
        if not isinstance(other, BaseTransaction):
            return NotImplemented
        if self.hash and other.hash:
            return self.hash == other.hash
        return False

    def __bytes__(self) -> bytes:
        """Returns a byte representation of the transaction

        :rtype: bytes
        """
        return self.get_struct()

    def __hash__(self) -> int:
        assert self.hash is not None
        return hash(self.hash)

    @property
    def hash_hex(self) -> str:
        """Return the current stored hash in hex string format"""
        assert self.hash is not None
        return self.hash.hex()

    @property
    def sum_outputs(self) -> int:
        """Sum of the value of the outputs"""
        return sum([output.value for output in self.outputs])

    def get_target(self, override_weight: Optional[float] = None) -> float:
        """Target to be achieved in the mining process"""
        return 2**(256 - (override_weight or self.weight)) - 1

    def get_time_from_now(self, now: Optional[Any] = None) -> str:
        """ Return a the time difference between now and the tx's timestamp

        :return: String in the format "0 days, 00:00:00"
        :rtype: str
        """
        if now is None:
            now = datetime.datetime.now()
        ts = datetime.datetime.fromtimestamp(self.timestamp)
        dt = now - ts
        seconds = dt.seconds
        hours, seconds = divmod(seconds, 3600)
        minutes, seconds = divmod(seconds, 60)
        return '{} days, {:02d}:{:02d}:{:02d}'.format(dt.days, hours, minutes, seconds)

    def get_parents(self) -> Iterator['BaseTransaction']:
        """Return an iterator of the parents

        :return: An iterator of the parents
        :rtype: Iter[BaseTransaction]
        """
        for parent_hash in self.parents:
            assert self.storage is not None
            yield self.storage.get_transaction(parent_hash)

    @property
    def is_genesis(self) -> bool:
        """ Check whether this transaction is a genesis transaction

        :rtype: bool
        """
        if self.hash is None:
            return False
        if self.storage:
            genesis = self.storage.get_genesis(self.hash)
            if genesis:
                return True
            else:
                return False
        else:
            from hathor.transaction.genesis import get_genesis_transactions
            for genesis in get_genesis_transactions(self.storage):
                if self == genesis:
                    return True
            return False

    @abstractclassmethod
    def update_voided_info(self) -> None:
        """ This method is called when a new transaction or block arrives and is added to the DAG.
        It must check whether the transaction or block is voided or not. It has different implementation
        in each case.
        """
        raise NotImplementedError

    def get_sighash_all(self, clear_input_data: bool = True) -> bytes:
        """Return a  serialization of the inputs and outputs, without including any other field

        :return: Serialization of the inputs and outputs
        :rtype: bytes
        """
        struct_bytes = struct.pack(_SIGHASH_ALL_FORMAT_STRING, self.version, len(self.inputs), len(self.outputs),
                            len(self.tokens))

        for token_uid in self.tokens:
            struct_bytes += token_uid

        for input_tx in self.inputs:
            struct_bytes += input_tx.tx_id
            struct_bytes += bytes([input_tx.index])  # 1 byte

            # data length
            if not clear_input_data:
                struct_bytes += int_to_bytes(len(input_tx.data), 2)
                struct_bytes += input_tx.data
            else:
                struct_bytes += int_to_bytes(0, 2)

        for output_tx in self.outputs:
            struct_bytes += output_value_to_bytes(output_tx.value)

            # token index
            struct_bytes += int_to_bytes(output_tx.token_data, 1)

            # script length
            struct_bytes += int_to_bytes(len(output_tx.script), 2)
            struct_bytes += output_tx.script

        return struct_bytes

    def get_funds_fields_from_struct(self, buf: bytes) -> bytes:
        """ Gets all common funds fields for a Transaction and a Block from a buffer.

        :param buf: Bytes of a serialized transaction
        :type buf: bytes

        :return: A buffer containing the remaining struct bytes
        :rtype: bytes

        :raises ValueError: when the sequence of bytes is incorect
        """
        (self.version, tokens_len, inputs_len, outputs_len), buf = struct.unpack(_FUNDS_FORMAT_STRING, buf)

        tx.update_hash_algorithm()

        for _ in range(tokens_len):
            token_uid, buf = unpack_len(32, buf)  # 256bits
            self.tokens.append(token_uid)

        for _ in range(inputs_len):
            input_tx_id, buf = unpack_len(_INPUT_SIZE_BYTES, buf)  # 256bits
            (input_index, data_len), buf = unpack('!BH', buf)
            input_data, buf = unpack_len(data_len, buf)
            txin = TxInput(input_tx_id, input_index, input_data)
            self.inputs.append(txin)

        for _ in range(outputs_len):
            value, buf = bytes_to_output_value(buf)
            (token_data, script_len), buf = unpack('!BH', buf)
            script, buf = unpack_len(script_len, buf)
            txout = TxOutput(value, script, token_data)
            self.outputs.append(txout)

        return buf

    def get_graph_fields_from_struct(self, buf: bytes) -> bytes:
        """ Gets all common graph fields for a Transaction and a Block from a buffer.

        :param buf: Bytes of a serialized transaction
        :type buf: bytes

        :return: A buffer containing the remaining struct bytes
        :rtype: bytes

        :raises ValueError: when the sequence of bytes is incorect
        """
        (self.weight, self.timestamp, parents_len), buf = unpack(_GRAPH_FORMAT_STRING, buf)

        for _ in range(parents_len):
            parent, buf = unpack_len(32, buf)  # 256bits
            self.parents.append(parent)

        return buf

    def get_funds_struct(self) -> bytes:
        """Return the funds data serialization of the transaction, without including the nonce field

        :return: funds data serialization of the transaction
        :rtype: bytes
        """
        struct_bytes = struct.pack(_FUNDS_FORMAT_STRING, self.version, len(self.tokens), len(self.inputs), len(self.outputs))
        for token_uid in self.tokens:
            struct_bytes += token_uid

        for input_tx in self.inputs:
            struct_bytes += input_tx.tx_id
            struct_bytes += bytes([input_tx.index])  # 1 byte

            # data length
            struct_bytes += int_to_bytes(len(input_tx.data), 2)
            struct_bytes += input_tx.data

        for output_tx in self.outputs:
            struct_bytes += output_value_to_bytes(output_tx.value)

            # token index
            struct_bytes += int_to_bytes(output_tx.token_data, 1)

            # script length
            struct_bytes += int_to_bytes(len(output_tx.script), 2)
            struct_bytes += output_tx.script

        return struct_bytes

    def get_graph_struct(self) -> bytes:
        """Return the graph data serialization of the transaction, without including the nonce field

        :return: graph data serialization of the transaction
        :rtype: bytes
        """
        struct_bytes = struct.pack(_GRAPH_FORMAT_STRING, self.weight, self.timestamp, len(self.parents))
        for parent in self.parents:
            struct_bytes += parent
        return struct_bytes

    def get_struct_without_nonce(self) -> bytes:
        """Return a partial serialization of the transaction, without including the nonce field

        :return: Partial serialization of the transaction
        :rtype: bytes
        """
        struct_bytes = self.get_funds_struct()
        struct_bytes += self.get_graph_struct()
        return struct_bytes

    def get_struct(self) -> bytes:
        """Return the complete serialization of the transaction

        :rtype: bytes
        """
        struct_bytes = self.get_struct_without_nonce()
        assert self.SERIALIZATION_NONCE_SIZE is not None
        struct_bytes += int_to_bytes(self.nonce, self.SERIALIZATION_NONCE_SIZE)
        return struct_bytes

    def verify(self) -> None:
        raise NotImplementedError

    def verify_parents(self) -> None:
        """All parents must exist and their timestamps must be smaller than ours.

        Also, txs should have 2 other txs as parents, while blocks should have 2 txs + 1 block.

        Parents must be ordered with blocks first, followed by transactions.

        :raises TimestampError: when our timestamp is less or equal than our parent's timestamp
        :raises ParentDoesNotExist: when at least one of our parents does not exist
        :raises IncorrectParents: when tx does not confirm the correct number/type of parent txs
        """
        from hathor.transaction.storage.exceptions import TransactionDoesNotExist

        assert self.hash is not None
        assert self.storage is not None

        # check if parents are duplicated
        parents_set = set(self.parents)
        if len(self.parents) > len(parents_set):
            raise DuplicatedParents('Tx has duplicated parents: {}', [tx_hash.hex() for tx_hash in self.parents])

        my_parents_txs = 0      # number of tx parents
        my_parents_blocks = 0   # number of block parents
        min_timestamp = None

        for parent_hash in self.parents:
            try:
                parent = self.storage.get_transaction(parent_hash)
                if self.timestamp <= parent.timestamp:
                    raise TimestampError('tx={} timestamp={}, parent={} timestamp={}'.format(
                        self.hash.hex(),
                        self.timestamp,
                        parent.hash.hex(),
                        parent.timestamp,
                    ))

                if parent.is_block:
                    if self.is_block and not parent.is_genesis:
                        if self.timestamp - parent.timestamp > settings.MAX_DISTANCE_BETWEEN_BLOCKS:
                            raise TimestampError('Distance between blocks is too big'
                                                 ' ({} seconds)'.format(self.timestamp - parent.timestamp))
                    if my_parents_txs > 0:
                        raise IncorrectParents('Parents which are blocks must come before transactions')
                    for pi_hash in parent.parents:
                        pi = self.storage.get_transaction(parent_hash)
                        if not pi.is_block:
                            min_timestamp = (
                                min(min_timestamp, pi.timestamp) if min_timestamp is not None
                                else pi.timestamp
                            )
                    my_parents_blocks += 1
                else:
                    if min_timestamp and parent.timestamp < min_timestamp:
                        raise TimestampError('tx={} timestamp={}, parent={} timestamp={}, min_timestamp={}'.format(
                            self.hash.hex(),
                            self.timestamp,
                            parent.hash.hex(),
                            parent.timestamp,
                            min_timestamp
                        ))
                    my_parents_txs += 1
            except TransactionDoesNotExist:
                raise ParentDoesNotExist('tx={} parent={}'.format(self.hash.hex(), parent_hash.hex()))

        # check for correct number of parents
        if self.is_block:
            parents_txs = _BLOCK_PARENTS_TXS
            parents_blocks = _BLOCK_PARENTS_BLOCKS
        else:
            parents_txs = _TX_PARENTS_TXS
            parents_blocks = _TX_PARENTS_BLOCKS
        if my_parents_blocks != parents_blocks:
            raise IncorrectParents('wrong number of parents (block type): {}, expecting {}'.format(
                my_parents_blocks, parents_blocks))
        if my_parents_txs != parents_txs:
            raise IncorrectParents('wrong number of parents (tx type): {}, expecting {}'.format(
                my_parents_txs, parents_txs))

    def verify_pow(self, override_weight: Optional[float] = None) -> None:
        """Verify proof-of-work

        :raises PowError: when the hash is equal or greater than the target
        """
        assert self.hash is not None
        if int(self.hash.hex(), self.HEX_BASE) >= self.get_target(override_weight):
            raise PowError('Transaction has invalid data')

    def resolve(self, update_time: bool = True) -> bool:
        """Run a CPU mining looking for the nonce that solves the proof-of-work

        The `self.weight` must be set before calling this method.

        :param update_time: update timestamp every 2 seconds
        :return: True if a solution was found
        :rtype: bool
        """
        hash_bytes = self.start_mining(update_time=update_time)

        if hash_bytes:
            self.hash = hash_bytes
            return True
        else:
            return False

    def get_funds_hash(self) -> bytes:
        """Return the sha256 of the funds part of the transaction

        :return: the hash of the funds data
        :rtype: bytes
        """
        funds_hash = hashlib.sha256()
        funds_hash.update(self.get_funds_struct())
        return funds_hash.digest()

    def get_graph_hash(self) -> bytes:
        """Return the sha256 of the graph part of the transaction

        :return: the hash of the funds data
        :rtype: bytes
        """
        graph_hash = hashlib.sha256()
        graph_hash.update(self.get_graph_struct())
        return graph_hash.digest()

    def get_header_without_nonce(self) -> bytes:
        """Return the transaction header without the nonce

        :return: transaction header without the nonce
        :rtype: bytes
        """
        return self.get_funds_hash() + self.get_graph_hash()

    def calculate_hash1(self) -> HASH:
        """Return the sha256 of the transaction without including the `nonce`

        :return: A partial hash of the transaction
        :rtype: :py:class:`_hashlib.HASH`
        """
        calculate_hash1 = self.hash_algorithm_class()
        calculate_hash1.update(self.get_header_without_nonce())
        return calculate_hash1

    def calculate_hash2(self, part1: HASH) -> bytes:
        """Return the hash of the transaction, starting from a partial hash

        The hash of the transactions is the `sha256(sha256(bytes(tx))`.

        :param part1: A partial hash of the transaction, usually from `calculate_hash1`
        :type part1: :py:class:`_hashlib.HASH`

        :return: The transaction hash
        :rtype: bytes
        """
<<<<<<< HEAD
        part1.update(self.nonce.to_bytes(self.NONCE_SIZE, byteorder='big', signed=False))
        return part1.digest()
=======
        part1.update(self.nonce.to_bytes(self.HASH_NONCE_SIZE, byteorder='big', signed=False))
        # SHA256D gets the hash in littlean format. Reverse the bytes to get the big-endian representation.
        return hashlib.sha256(part1.digest()).digest()[::-1]
>>>>>>> c9803a14

    def calculate_hash(self) -> bytes:
        """Return the full hash of the transaction

        It is the same as calling `self.calculate_hash2(self.calculate_hash1())`.

        :return: The hash transaction
        :rtype: bytes
        """
        part1 = self.calculate_hash1()
        return self.calculate_hash2(part1)

    def update_hash(self) -> None:
        """ Update the hash of the transaction.
        """
        self.hash = self.calculate_hash()

    def start_mining(self, start: int = 0, end: int = MAX_NONCE, sleep_seconds: float = 0.0, update_time: bool = True,
                     *, should_stop: Callable[[], bool] = lambda: False) -> Optional[bytes]:
        """Starts mining until it solves the problem, i.e., finds the nonce that satisfies the conditions

        :param start: beginning of the search interval
        :param end: end of the search interval
        :param sleep_seconds: the number of seconds it will sleep after each attempt
        :param update_time: update timestamp every 2 seconds
        :return The hash of the solved PoW or None when it is not found
        """
        pow_part1 = self.calculate_hash1()
        target = self.get_target()
        self.nonce = start
        last_time = time.time()
        while self.nonce < end:
            if update_time:
                now = time.time()
                if now - last_time > 2:
                    if should_stop():
                        return None
                    self.timestamp = int(now)
                    pow_part1 = self.calculate_hash1()
                    last_time = now
                    self.nonce = start

            result = self.calculate_hash2(pow_part1.copy())
            if int(result.hex(), self.HEX_BASE) < target:
                return result
            self.nonce += 1
            if sleep_seconds > 0:
                time.sleep(sleep_seconds)
                if should_stop():
                    return None
        return None

    def get_metadata(self, *, force_reload: bool = False, use_storage: bool = True) -> TransactionMetadata:
        """Return this tx's metadata.

        It first looks in our cache (tx._metadata) and then tries the tx storage. If it doesn't
        exist, returns a new TransactionMetadata object.

        :param force_reload: don't load the cached metadata
        :type force_reload: bool

        :param use_storage: use self.storage.get_metadata if no metadata in cache
        :type use_storage: bool

        :rtype: :py:class:`hathor.transaction.TransactionMetadata`
        """
        if force_reload:
            metadata = None
        else:
            metadata = getattr(self, '_metadata', None)
        if not metadata and use_storage and self.storage:
            metadata = self.storage.get_metadata(self.hash)
            self._metadata = metadata
        if not metadata:
            metadata = TransactionMetadata(hash=self.hash, accumulated_weight=self.weight)
            self._metadata = metadata
        metadata._tx_ref = weakref.ref(self)
        return metadata

    def reset_metadata(self) -> None:
        """ Reset transaction's metadata. It is used when a node is initializing and
        recalculating all metadata.
        """
        assert self.storage is not None
        self._metadata = TransactionMetadata(hash=self.hash, accumulated_weight=self.weight)
        self._metadata._tx_ref = weakref.ref(self)
        self.storage.save_transaction(self, only_metadata=True)

    def update_accumulated_weight(self, *, stop_value: float = inf, save_file: bool = True) -> TransactionMetadata:
        """Calculates the tx's accumulated weight and update its metadata.

        It starts at the current transaction and does a BFS to the tips. In the
        end, updates the accumulated weight on metadata

        It stops calculating the accumulated weight when the value passes the `stop_value`.
        This may be used when the accumulated weight is being calculated to be compared to another value.
        In this case, we may stop calculating when we are already higher than `stop_value`.

        :param: stop_value: Threshold to stop calculating the accumulated weight.

        :return: transaction metadata
        :rtype: :py:class:`hathor.transaction.TransactionMetadata`
        """
        assert self.storage is not None

        metadata = self.get_metadata()
        if metadata.accumulated_weight > stop_value:
            return metadata

        accumulated_weight = self.weight

        # TODO Another optimization is that, when we calculate the acc weight of a transaction, we
        # also partially calculate the acc weight of its descendants. If it were a DFS, when returning
        # to a vertex, the acc weight calculated would be <= the real acc weight. So, we might store it
        # as a pre-calculated value. Then, during the next DFS, if `cur + tx.acc_weight > stop_value`,
        # we might stop and avoid some visits. Question: how would we do it in the BFS?

        # We can walk by the blocks first, because they have higher weight and this may
        # reduce the number of visits in the BFS.
        from hathor.transaction.storage.traversal import BFSWalk
        bfs_walk = BFSWalk(self.storage, is_dag_funds=True, is_dag_verifications=True, is_left_to_right=True)
        for tx in bfs_walk.run(self, skip_root=True):
            if not tx.is_block:
                bfs_walk.skip_neighbors(tx)
                continue
            accumulated_weight = sum_weights(accumulated_weight, tx.weight)
            if accumulated_weight > stop_value:
                break

        if accumulated_weight <= stop_value + settings.WEIGHT_TOL:
            # If we are still below stop_value, then we go through the transactions.
            bfs_walk = BFSWalk(self.storage, is_dag_funds=True, is_dag_verifications=True, is_left_to_right=True)
            for tx in bfs_walk.run(self, skip_root=True):
                if tx.is_block:
                    bfs_walk.skip_neighbors(tx)
                    continue
                accumulated_weight = sum_weights(accumulated_weight, tx.weight)
                if accumulated_weight > stop_value:
                    break

        metadata.accumulated_weight = accumulated_weight
        if save_file:
            self.storage.save_transaction(self, only_metadata=True)

        return metadata

    def update_parents(self) -> None:
        """Update the tx's parents to add the current tx as their child.

        :rtype None
        """
        assert self.hash is not None
        assert self.storage is not None

        for parent in self.get_parents():
            metadata = parent.get_metadata()
            metadata.children.append(self.hash)
            self.storage.save_transaction(parent, only_metadata=True)

    def update_timestamp(self, now: int) -> None:
        """Update this tx's timestamp

        :param now: the current timestamp, in seconds
        :type now: int

        :rtype: None
        """
        assert self.storage is not None
        max_ts_spent_tx = max(self.get_spent_tx(txin).timestamp for txin in self.inputs)
        max_ts_parent = max(parent.timestamp for parent in self.get_parents())
        self.timestamp = max(max_ts_spent_tx + 1, max_ts_parent + 1, now)

    def get_spent_tx(self, input_tx: 'TxInput') -> 'BaseTransaction':
        assert self.storage is not None
        return self.storage.get_transaction(input_tx.tx_id)

    def to_json(self, decode_script: bool = False) -> Dict[str, Any]:
        data: Dict[str, Any] = {}
        data['hash'] = self.hash and self.hash.hex()
        data['nonce'] = self.nonce
        data['timestamp'] = self.timestamp
        data['version'] = self.version
        data['weight'] = self.weight
        data['tokens'] = [h.hex() for h in self.tokens]

        data['parents'] = []
        for parent in self.parents:
            data['parents'].append(parent.hex())

        data['inputs'] = []
        # Blocks don't have inputs
        # TODO(epnichols): Refactor so that blocks/transactions know how to serialize themselves? Then we could do
        #                  something like data['inputs'] = tx.serialize_inputs()
        #                                 data['outputs'] = tx.serialize_outputs()
        #                  without needing the if statement here.
        if not self.is_block:
            for input_self in self.inputs:
                data_input: Dict[str, Any] = {}
                data_input['tx_id'] = input_self.tx_id.hex()
                data_input['index'] = input_self.index
                data_input['data'] = base64.b64encode(input_self.data).decode('utf-8')
                data['inputs'].append(data_input)

        data['outputs'] = []
        for output in self.outputs:
            data['outputs'].append(output.to_json(decode_script=decode_script))

        data['tokens'] = [uid.hex() for uid in self.tokens]

        return data

    def to_json_extended(self) -> Dict[str, Any]:
        assert self.hash is not None
        assert self.storage is not None

        def serialize_output(tx: BaseTransaction, tx_out: TxOutput) -> Dict[str, Any]:
            data = tx_out.to_json(decode_script=True)
            data['token'] = tx.get_token_uid(tx_out.get_token_index()).hex()
            data['decoded'].pop('token_data', None)
            data['decoded'].pop('value', None)
            return data

        meta = self.get_metadata()
        ret = {
            'tx_id': self.hash.hex(),
            'timestamp': self.timestamp,
            'is_voided': bool(meta.voided_by),
            'inputs': [],
            'outputs': [],
        }
        assert isinstance(ret['inputs'], list)
        assert isinstance(ret['outputs'], list)

        for index, tx_in in enumerate(self.inputs):
            tx2 = self.storage.get_transaction(tx_in.tx_id)
            tx2_out = tx2.outputs[tx_in.index]
            output = serialize_output(tx2, tx2_out)
            output['tx_id'] = tx2.hash.hex()
            output['index'] = tx_in.index
            ret['inputs'].append(output)

        for index, tx_out in enumerate(self.outputs):
            spent_by = meta.get_output_spent_by(index)
            output = serialize_output(self, tx_out)
            output['spent_by'] = spent_by.hex() if spent_by else None
            ret['outputs'].append(output)

        return ret

    @abstractmethod
    def to_proto(self, include_metadata: bool = True) -> protos.BaseTransaction:
        """ Creates a Protobuf object from self

        :param include_metadata: Whether to include metadata, regardless if there is
        :type include_metadata: bool

        :return: Protobuf object
        :rtype: :py:class:`hathor.protos.BaseTransaction`
        """
        raise NotImplementedError

    def validate_tx_error(self) -> Tuple[bool, str]:
        """ Verify if tx is valid and return success and possible error message

            :return: Success if tx is valid and possible error message, if not
            :rtype: tuple[bool, str]
        """
        success = True
        message = ''
        try:
            self.verify()
        except TxValidationError as e:
            success = False
            message = str(e)
        return success, message

    def clone(self) -> 'BaseTransaction':
        """Return exact copy without sharing memory, including metadata if loaded.

        :return: Transaction or Block copy
        """
        new_tx = self.create_from_struct(self.get_struct())
        if hasattr(self, '_metadata'):
            new_tx._metadata = self._metadata.clone()
        new_tx.storage = self.storage
        return new_tx

    def get_token_uid(self, index: int) -> bytes:
        """Returns the token uid with corresponding index from the tx token uid list.

        Hathor always has index 0, but we don't include it in the token uid list, so other tokens are
        always 1-off. This means that token with index 1 is the first in the list.

        :param index: token index on the token uid list
        :type index: int

        :return: the token uid
        :rtype: bytes
        """
        if index == 0:
            return settings.HATHOR_TOKEN_UID
        return self.tokens[index - 1]


class TxInput:
    _tx: BaseTransaction  # XXX: used for caching on hathor.transaction.Transaction.get_spent_tx

    def __init__(self, tx_id: bytes, index: int, data: bytes) -> None:
        """
            tx_id: hash of the transaction that contains the output of this input
            index: index of the output you are spending from transaction tx_id (1 byte)
            data: data to solve output script
        """
        assert isinstance(tx_id, bytes), 'Value is %s, type %s' % (str(tx_id), type(tx_id))
        assert isinstance(index, int), 'Value is %s, type %s' % (str(index), type(index))
        assert isinstance(data, bytes), 'Value is %s, type %s' % (str(data), type(data))

        self.tx_id = tx_id  # bytes
        self.index = index  # int
        self.data = data  # bytes

    def to_human_readable(self) -> Dict[str, Any]:
        """Returns dict of Input information, ready to be serialized

        :rtype: Dict
        """
        return {
            'tx_id': self.tx_id.hex(),  # string
            'index': self.index,  # int
            'data':
                base64.b64encode(self.data).decode('utf-8')  # string
        }

    @classmethod
    def create_from_proto(cls, input_proto: protos.TxInput) -> 'TxInput':
        """ Creates a TxInput from a protobuf TxInput object

        :param input_proto: Bytes of a serialized output
        :return: An input
        """
        return cls(
            tx_id=input_proto.tx_id,
            index=input_proto.index,
            data=input_proto.data,
        )

    def to_proto(self) -> protos.TxInput:
        """ Creates a Protobuf object from self

        :return: Protobuf object
        :rtype: :py:class:`hathor.protos.TxInput`
        """
        return protos.TxInput(
            tx_id=self.tx_id,
            index=self.index,
            data=self.data,
        )


class TxOutput:

    # first bit in the index byte indicates whether it's an authority output
    TOKEN_INDEX_MASK = 0b01111111
    TOKEN_AUTHORITY_MASK = 0b10000000

    # last bit indicates a token uid creation UTXO
    TOKEN_CREATION_MASK = 0b00000001
    # second to last bit is mint authority
    TOKEN_MINT_MASK = 0b00000010
    # and next one is melt authority
    TOKEN_MELT_MASK = 0b00000100

    def __init__(self, value: int, script: bytes, token_data: int = 0) -> None:
        """
            value: amount spent (4 bytes)
            script: script in bytes
            token_data: index of the token uid in the uid list
        """
        assert isinstance(value, int), 'value is %s, type %s' % (str(value), type(value))
        assert isinstance(script, bytes), 'script is %s, type %s' % (str(script), type(script))
        assert isinstance(token_data, int), 'token_data is %s, type %s' % (str(token_data), type(token_data))
        assert value <= MAX_OUTPUT_VALUE

        self.value = value  # int
        self.script = script  # bytes
        self.token_data = token_data  # int

    def get_token_index(self) -> int:
        """The token uid index in the list"""
        return self.token_data & self.TOKEN_INDEX_MASK

    def is_token_authority(self) -> bool:
        """Whether this is a token authority output"""
        return (self.token_data & self.TOKEN_AUTHORITY_MASK) > 0

    def is_token_creation(self) -> bool:
        """Whether this is a token creation output"""
        return self.is_token_authority() and ((self.value & self.TOKEN_CREATION_MASK) > 0)

    def can_mint_token(self) -> bool:
        """Whether this utxo can mint tokens"""
        return self.is_token_authority() and ((self.value & self.TOKEN_MINT_MASK) > 0)

    def can_melt_token(self) -> bool:
        """Whether this utxo can melt tokens"""
        return self.is_token_authority() and ((self.value & self.TOKEN_MELT_MASK) > 0)

    def to_human_readable(self) -> Dict[str, Any]:
        """Checks what kind of script this is and returns it in human readable form
        """
        from hathor.transaction.scripts import parse_address_script, NanoContractMatchValues

        script_type = parse_address_script(self.script)
        if script_type:
            ret = script_type.to_human_readable()
            ret['value'] = self.value
            ret['token_data'] = self.token_data
            return ret

        nano_contract = NanoContractMatchValues.parse_script(self.script)
        if nano_contract:
            return nano_contract.to_human_readable()

        return {}

    @classmethod
    def create_from_proto(cls, output_proto: protos.TxOutput) -> 'TxOutput':
        """ Creates a TxOutput from a protobuf TxOutput object

        :param output_proto: Bytes of a serialized output
        :type output_proto: :py:class:`hathor.protos.TxOutput`

        :return: An output
        :rtype: TxOutput
        """
        return cls(
            value=output_proto.value,
            script=output_proto.script,
            token_data=output_proto.token_data,
        )

    def to_proto(self) -> protos.TxOutput:
        """ Creates a Protobuf object from self

        :return: Protobuf object
        """
        return protos.TxOutput(
            value=self.value,
            script=self.script,
            token_data=self.token_data,
        )

    def to_json(self, *, decode_script: bool = False) -> dict:
        data: Dict[str, Any] = {}
        data['value'] = self.value
        data['token_data'] = self.token_data
        data['script'] = base64.b64encode(self.script).decode('utf-8')
        if decode_script:
            data['decoded'] = self.to_human_readable()
        return data


def bytes_to_output_value(buf: bytes) -> Tuple[int, bytes]:
    (value_high_byte,), _ = unpack('!b', buf)
    if value_high_byte < 0:
        output_struct = '!q'
        value_sign = -1
    else:
        output_struct = '!i'
        value_sign = 1
    (signed_value,), buf = unpack(output_struct, buf)
    value = signed_value * value_sign
    assert value >= 0
    if value < _MAX_OUTPUT_VALUE_32 and value_high_byte < 0:
        raise ValueError('Value fits in 4 bytes but is using 8 bytes')
    return value, buf


def output_value_to_bytes(number: int) -> bytes:
    if number > _MAX_OUTPUT_VALUE_32:
        return (-number).to_bytes(8, byteorder='big', signed=True)
    else:
        return number.to_bytes(4, byteorder='big', signed=True)  # `signed` makes no difference, but oh well


def tx_or_block_from_proto(tx_proto: protos.BaseTransaction,
                           storage: Optional['TransactionStorage'] = None) -> 'BaseTransaction':
    from hathor.transaction.transaction import Transaction
    from hathor.transaction.block import Block
    if tx_proto.HasField('transaction'):
        return Transaction.create_from_proto(tx_proto, storage=storage)
    elif tx_proto.HasField('block'):
        return Block.create_from_proto(tx_proto, storage=storage)
    else:
        raise ValueError('invalid base_transaction_oneof')<|MERGE_RESOLUTION|>--- conflicted
+++ resolved
@@ -82,16 +82,12 @@
 class BaseTransaction(ABC):
     """Hathor base transaction"""
 
-<<<<<<< HEAD
     hash_algorithm_class: Type[hashes.BaseHashAlgorithm]
-    NONCE_SIZE: ClassVar[int]
-=======
     # Even though nonce is serialized with different sizes for tx and blocks
     # the same size is used for hashes to enable mining algorithm compatibility
     SERIALIZATION_NONCE_SIZE: ClassVar[int]
     HASH_NONCE_SIZE = 16
     HEX_BASE = 16
->>>>>>> c9803a14
 
     def __init__(self, nonce: int = 0, timestamp: Optional[int] = None, version: int = 1, weight: float = 0,
                  inputs: Optional[List['TxInput']] = None, outputs: Optional[List['TxOutput']] = None,
@@ -582,14 +578,8 @@
         :return: The transaction hash
         :rtype: bytes
         """
-<<<<<<< HEAD
-        part1.update(self.nonce.to_bytes(self.NONCE_SIZE, byteorder='big', signed=False))
+        part1.update(self.nonce.to_bytes(self.HASH_NONCE_SIZE, byteorder='big', signed=False))
         return part1.digest()
-=======
-        part1.update(self.nonce.to_bytes(self.HASH_NONCE_SIZE, byteorder='big', signed=False))
-        # SHA256D gets the hash in littlean format. Reverse the bytes to get the big-endian representation.
-        return hashlib.sha256(part1.digest()).digest()[::-1]
->>>>>>> c9803a14
 
     def calculate_hash(self) -> bytes:
         """Return the full hash of the transaction
