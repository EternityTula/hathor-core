--- conflicted
+++ resolved
@@ -2,30 +2,17 @@
 
 import base64
 import datetime
-<<<<<<< HEAD
 import struct
-=======
-import hashlib
->>>>>>> c8edeea6
 import time
 from abc import ABC, abstractclassmethod, abstractmethod
 from math import inf, log
-<<<<<<< HEAD
 from typing import TYPE_CHECKING, Any, Dict, Iterator, List, Optional, Tuple, Type
-=======
-from struct import pack
-from typing import TYPE_CHECKING, Any, Dict, Iterator, List, Optional, Tuple
->>>>>>> c8edeea6
 
 from _hashlib import HASH
 
 from hathor import protos
-<<<<<<< HEAD
-from hathor.constants import HATHOR_TOKEN_UID, MAX_DISTANCE_BETWEEN_BLOCKS
+from hathor.constants import HATHOR_TOKEN_UID, MAX_DISTANCE_BETWEEN_BLOCKS, TX_NONCE_BYTES as NONCE_BYTES
 from hathor.transaction import hashes
-=======
-from hathor.constants import HATHOR_TOKEN_UID, MAX_DISTANCE_BETWEEN_BLOCKS, TX_NONCE_BYTES as NONCE_BYTES
->>>>>>> c8edeea6
 from hathor.transaction.exceptions import (
     DuplicatedParents,
     IncorrectParents,
@@ -298,7 +285,7 @@
         :return: Serialization of the inputs and outputs
         :rtype: bytes
         """
-        struct_bytes = pack(_SIGHASH_ALL_FORMAT_STRING, self.version, len(self.inputs), len(self.outputs),
+        struct_bytes = struct.pack(_SIGHASH_ALL_FORMAT_STRING, self.version, len(self.inputs), len(self.outputs),
                             len(self.tokens))
 
         for token_uid in self.tokens:
@@ -333,7 +320,7 @@
         :return: Partial serialization of the transaction
         :rtype: bytes
         """
-        struct_bytes = pack(_TRANSACTION_FORMAT_STRING, self.version, self.weight, self.timestamp, self.height,
+        struct_bytes = struct.pack(_TRANSACTION_FORMAT_STRING, self.version, self.weight, self.timestamp, self.height,
                             len(self.inputs), len(self.outputs), len(self.parents), len(self.tokens))
 
         for parent in self.parents:
@@ -499,13 +486,8 @@
         :return: The transaction hash
         :rtype: bytes
         """
-<<<<<<< HEAD
-        part1.update(self.nonce.to_bytes(4, byteorder='big', signed=False))
+        part1.update(self.nonce.to_bytes(NONCE_BYTES, byteorder='big', signed=False))
         return part1.digest()
-=======
-        part1.update(self.nonce.to_bytes(NONCE_BYTES, byteorder='big', signed=False))
-        return hashlib.sha256(part1.digest()).digest()
->>>>>>> c8edeea6
 
     def calculate_hash(self) -> bytes:
         """Return the full hash of the transaction
